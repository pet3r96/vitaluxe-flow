import { useState, useEffect } from "react";
import { Dialog, DialogContent, DialogHeader, DialogTitle } from "@/components/ui/dialog";
import { Button } from "@/components/ui/button";
import { Input } from "@/components/ui/input";
import { Label } from "@/components/ui/label";
import { Badge } from "@/components/ui/badge";
import { supabase } from "@/integrations/supabase/client";
import { useAuth } from "@/contexts/AuthContext";
import { toast } from "sonner";
import { Edit2, Save, X, Loader2 } from "lucide-react";
import { sanitizeEncrypted } from "@/lib/utils";
<<<<<<< HEAD
import { validateNPI, validateDEA } from "@/lib/validators";
=======
import { PhoneInput } from "@/components/ui/phone-input";
import { formatPhoneNumber, validateNPI, validateDEA } from "@/lib/validators";
import { verifyNPIDebounced } from "@/lib/npiVerification";
>>>>>>> e5fc4fbf

interface ProviderDetailsDialogProps {
  open: boolean;
  onOpenChange: (open: boolean) => void;
  provider: any;
  onSuccess: () => void;
}

export const ProviderDetailsDialog = ({ 
  open, 
  onOpenChange, 
  provider, 
  onSuccess 
}: ProviderDetailsDialogProps) => {
  const { effectiveRole, effectiveUserId } = useAuth();
  const [isEditing, setIsEditing] = useState(false);
  const [loading, setLoading] = useState(false);
  const [originalNpi, setOriginalNpi] = useState("");
  const [npiVerificationStatus, setNpiVerificationStatus] = useState<
    null | "verifying" | "verified" | "failed"
  >(null);
  const [formData, setFormData] = useState({
    fullName: provider.profiles?.full_name || provider.profiles?.name || "",
    prescriberName: provider.profiles?.full_name || "",
    npi: sanitizeEncrypted(provider.profiles?.npi),
    dea: sanitizeEncrypted(provider.profiles?.dea),
    licenseNumber: sanitizeEncrypted(provider.profiles?.license_number),
    phone: provider.profiles?.phone ? provider.profiles.phone.replace(/\D/g, "") : "",
  });

  // Sync form data when provider changes to prevent cross-contamination
  useEffect(() => {
    const npiValue = sanitizeEncrypted(provider.profiles?.npi);
    setFormData({
      fullName: provider.profiles?.full_name || provider.profiles?.name || "",
      prescriberName: provider.profiles?.full_name || "",
      npi: npiValue,
      dea: sanitizeEncrypted(provider.profiles?.dea),
      licenseNumber: sanitizeEncrypted(provider.profiles?.license_number),
      phone: provider.profiles?.phone ? provider.profiles.phone.replace(/\D/g, "") : "",
    });
    setOriginalNpi(npiValue);
    setNpiVerificationStatus(null);
    setIsEditing(false); // Reset editing state when provider changes
  }, [provider]);

  const isPractice = effectiveRole === "doctor" && effectiveUserId === provider.practice_id;
  const isOwnProvider = effectiveRole === "provider" && effectiveUserId === provider.user_id;
  const isAdmin = effectiveRole === "admin";
  const canViewCredentials = ['admin', 'doctor', 'provider', 'pharmacy'].includes(effectiveRole || '');

  const handleSave = async () => {
    setLoading(true);
    try {
      // Check NPI verification only if NPI was changed
      const npiChanged = formData.npi !== originalNpi;
      if (npiChanged && npiVerificationStatus !== "verified") {
        if (npiVerificationStatus === "verifying") {
          toast.error("Please wait for NPI verification to complete");
        } else {
          toast.error("NPI must be verified before saving changes");
        }
        setLoading(false);
        return;
      }

      // Validate no "[ENCRYPTED]" placeholders
      if (formData.npi === '[ENCRYPTED]' || formData.dea === '[ENCRYPTED]' || formData.licenseNumber === '[ENCRYPTED]') {
        toast.error("Please enter actual credential values, not [ENCRYPTED] placeholders");
        setLoading(false);
        return;
      }

      // Validate NPI format (required)
      if (!formData.npi || !formData.npi.trim()) {
        toast.error("Provider NPI is required");
        setLoading(false);
        return;
      }
      
      const npiResult = validateNPI(formData.npi);
      if (!npiResult.valid) {
        toast.error(`Invalid NPI: ${npiResult.error}`);
        setLoading(false);
        return;
      }

      // Validate DEA format if provided
      if (formData.dea && formData.dea.trim()) {
        const deaResult = validateDEA(formData.dea);
        if (!deaResult.valid) {
          toast.error(`Invalid DEA: ${deaResult.error}`);
          setLoading(false);
          return;
        }
      }

      // Update profiles table (where most provider data lives)
      const profileUpdateData: any = {};

      if (isOwnProvider) {
        // Providers can only update their phone
        profileUpdateData.phone = formData.phone || null;
      } else if (isPractice || isAdmin) {
        // Practices and admins can update everything
        profileUpdateData.full_name = formData.fullName;
        profileUpdateData.npi = formData.npi;
<<<<<<< HEAD
        profileUpdateData.dea = formData.dea || null;
        profileUpdateData.license_number = formData.licenseNumber || null;
=======
        profileUpdateData.dea = formData.dea || null; // Explicit null if empty
        profileUpdateData.license_number = formData.licenseNumber || null; // Explicit null if empty
>>>>>>> e5fc4fbf
        profileUpdateData.phone = formData.phone || null;
      }

      if (Object.keys(profileUpdateData).length > 0) {
        console.log('💾 Saving provider credentials to profiles table', {
          providerId: provider.id,
          userId: provider.user_id,
          updateFields: Object.keys(profileUpdateData)
        });

        const { data: updateData, error: profileError } = await supabase
          .from("profiles")
          .update(profileUpdateData)
          .eq("id", provider.user_id)
          .select();
<<<<<<< HEAD

        if (profileError) {
          console.error('❌ Profile update failed:', profileError);
          throw profileError;
        }

=======

        if (profileError) {
          console.error('❌ Profile update failed:', profileError);
          throw profileError;
        }

>>>>>>> e5fc4fbf
        console.log('✅ Profile updated successfully', { rowsAffected: updateData?.length });
      }

      // Update providers table timestamp
      const { error: providerError } = await supabase
        .from("providers" as any)
        .update({ updated_at: new Date().toISOString() })
        .eq("id", provider.id);

      if (providerError) {
        console.error('❌ Provider timestamp update failed:', providerError);
        throw providerError;
      }

      toast.success("Provider credentials updated successfully!");
      setIsEditing(false);
      onSuccess();
    } catch (error: any) {
      console.error('❌ Failed to update provider:', error);
      toast.error(error.message || "Failed to update provider. Please try again.");
    } finally {
      setLoading(false);
    }
  };

  return (
    <Dialog open={open} onOpenChange={onOpenChange}>
      <DialogContent className="max-w-2xl">
        <DialogHeader>
          <div className="flex items-center justify-between">
            <DialogTitle>Provider Details</DialogTitle>
            <div className="flex items-center gap-2">
              <Badge variant={provider.active ? "default" : "secondary"}>
                {provider.active ? "Active" : "Inactive"}
              </Badge>
              {!isEditing && (isPractice || isOwnProvider || isAdmin) && (
                <Button
                  variant="ghost"
                  size="sm"
                  onClick={() => setIsEditing(true)}
                >
                  <Edit2 className="h-4 w-4" />
                </Button>
              )}
            </div>
          </div>
        </DialogHeader>

        <div className="space-y-4">
          <div className="space-y-2">
            <Label>Practice</Label>
            <div className="p-2 bg-muted rounded-md">{provider.practice?.name || provider.practice?.company}</div>
          </div>

          <div className="grid grid-cols-2 gap-4">
            <div className="space-y-2">
              <Label>Full Name</Label>
              {isEditing && (isPractice || isAdmin) ? (
                <Input
                  value={formData.fullName}
                  onChange={(e) => setFormData({ ...formData, fullName: e.target.value })}
                />
              ) : (
                <div className="p-2 bg-muted rounded-md">{provider.profiles?.full_name || provider.profiles?.name}</div>
              )}
            </div>

            <div className="space-y-2">
              <Label>Email</Label>
              <div className="p-2 bg-muted rounded-md">{provider.profiles?.email}</div>
            </div>
          </div>

          {canViewCredentials && (
            <>
              <div className="grid grid-cols-2 gap-4">
                <div className="space-y-2">
                  <Label>Provider NPI #</Label>
                  {isEditing && (isPractice || isAdmin) ? (
                    <div className="space-y-1">
                      <Input
                        type="tel"
                        maxLength={10}
                        value={formData.npi}
                        onChange={(e) => {
                          const value = e.target.value.replace(/\D/g, '');
                          setFormData({ ...formData, npi: value });
                          
                          // Reset verification status when NPI changes
                          if (value.length !== 10) {
                            setNpiVerificationStatus(null);
                          } else if (value !== originalNpi) {
                            setNpiVerificationStatus("verifying");
                            
                            // Real-time NPI verification
                            verifyNPIDebounced(value, (result) => {
                              setFormData(currentFormData => {
                                if (currentFormData.npi === result.npi) {
                                  if (result.valid && !result.error) {
                                    setNpiVerificationStatus("verified");
                                    if (result.providerName) {
                                      toast.success(`NPI Verified: ${result.providerName}${result.specialty ? ` - ${result.specialty}` : ''}`);
                                    }
                                    if (result.warning) {
                                      toast.info(result.warning);
                                    }
                                  } else if (result.error) {
                                    setNpiVerificationStatus("failed");
                                    toast.error(result.error);
                                  }
                                }
                                return currentFormData;
                              });
                            });
                          } else {
                            // NPI unchanged - no verification needed
                            setNpiVerificationStatus(null);
                          }
                        }}
                        placeholder="1234567890"
                      />
                      {npiVerificationStatus === "verifying" && (
                        <p className="text-sm text-muted-foreground">🔄 Verifying NPI...</p>
                      )}
                      {npiVerificationStatus === "verified" && (
                        <p className="text-sm text-green-600">✅ NPI Verified</p>
                      )}
                      {npiVerificationStatus === "failed" && (
                        <p className="text-sm text-destructive">❌ Invalid NPI</p>
                      )}
                    </div>
                  ) : (
                    <div className="p-2 bg-muted rounded-md">
                      {sanitizeEncrypted(provider.profiles?.npi) || "Not set"}
                    </div>
                  )}
                </div>

                <div className="space-y-2">
                  <Label>Provider DEA #</Label>
                  {isEditing && (isPractice || isAdmin) ? (
                    <div className="space-y-1">
                      <Input
                        type="text"
                        maxLength={9}
                        value={formData.dea}
                        onChange={(e) => {
                          let value = e.target.value.toUpperCase();
                          value = value.replace(/[^A-Z0-9]/g, '');
                          if (value.length <= 2) {
                            value = value.replace(/[^A-Z]/g, '');
                          } else {
                            const letters = value.slice(0, 2).replace(/[^A-Z]/g, '');
                            const digits = value.slice(2).replace(/\D/g, '');
                            value = letters + digits;
                          }
                          setFormData({ ...formData, dea: value });
                        }}
                        placeholder="AB1234567"
                      />
                    </div>
                  ) : (
                    <div className="p-2 bg-muted rounded-md">
                      {sanitizeEncrypted(provider.profiles?.dea) || "Not set"}
                    </div>
                  )}
                </div>
              </div>

              <div className="space-y-2">
                <Label>License Number</Label>
                {isEditing && (isPractice || isAdmin) ? (
                  <div className="space-y-1">
                    <Input
                      value={formData.licenseNumber}
                      onChange={(e) => setFormData({ ...formData, licenseNumber: e.target.value })}
                      placeholder="Enter license number"
                    />
                  </div>
                ) : (
                  <div className="p-2 bg-muted rounded-md">
                    {sanitizeEncrypted(provider.profiles?.license_number) || "Not set"}
                  </div>
                )}
              </div>
            </>
          )}

          <div className="space-y-2">
            <Label>Phone</Label>
            {isEditing ? (
              <PhoneInput
                value={formData.phone}
                onChange={(phone) => setFormData({ ...formData, phone })}
                placeholder="(555) 123-4567"
              />
            ) : (
              <div className="p-2 bg-muted rounded-md">{formatPhoneNumber(provider.profiles?.phone)}</div>
            )}
          </div>

          {isEditing && (
            <div className="flex justify-end gap-2">
              <Button
                variant="outline"
                onClick={() => {
                  setIsEditing(false);
                  const npiValue = sanitizeEncrypted(provider.profiles?.npi);
                  setFormData({
                    fullName: provider.profiles?.full_name || provider.profiles?.name || "",
                    prescriberName: provider.profiles?.full_name || "",
                    npi: npiValue,
                    dea: sanitizeEncrypted(provider.profiles?.dea),
                    licenseNumber: sanitizeEncrypted(provider.profiles?.license_number),
                    phone: provider.profiles?.phone ? provider.profiles.phone.replace(/\D/g, "") : "",
                  });
                  setOriginalNpi(npiValue);
                  setNpiVerificationStatus(null);
                }}
                disabled={loading}
              >
                <X className="h-4 w-4 mr-2" />
                Cancel
              </Button>
              <Button onClick={handleSave} disabled={loading}>
                <Save className="h-4 w-4 mr-2" />
                {loading ? "Saving..." : "Save Changes"}
              </Button>
            </div>
          )}
        </div>
      </DialogContent>
    </Dialog>
  );
};<|MERGE_RESOLUTION|>--- conflicted
+++ resolved
@@ -9,13 +9,9 @@
 import { toast } from "sonner";
 import { Edit2, Save, X, Loader2 } from "lucide-react";
 import { sanitizeEncrypted } from "@/lib/utils";
-<<<<<<< HEAD
-import { validateNPI, validateDEA } from "@/lib/validators";
-=======
 import { PhoneInput } from "@/components/ui/phone-input";
 import { formatPhoneNumber, validateNPI, validateDEA } from "@/lib/validators";
 import { verifyNPIDebounced } from "@/lib/npiVerification";
->>>>>>> e5fc4fbf
 
 interface ProviderDetailsDialogProps {
   open: boolean;
@@ -123,13 +119,8 @@
         // Practices and admins can update everything
         profileUpdateData.full_name = formData.fullName;
         profileUpdateData.npi = formData.npi;
-<<<<<<< HEAD
-        profileUpdateData.dea = formData.dea || null;
-        profileUpdateData.license_number = formData.licenseNumber || null;
-=======
         profileUpdateData.dea = formData.dea || null; // Explicit null if empty
         profileUpdateData.license_number = formData.licenseNumber || null; // Explicit null if empty
->>>>>>> e5fc4fbf
         profileUpdateData.phone = formData.phone || null;
       }
 
@@ -145,21 +136,12 @@
           .update(profileUpdateData)
           .eq("id", provider.user_id)
           .select();
-<<<<<<< HEAD
 
         if (profileError) {
           console.error('❌ Profile update failed:', profileError);
           throw profileError;
         }
 
-=======
-
-        if (profileError) {
-          console.error('❌ Profile update failed:', profileError);
-          throw profileError;
-        }
-
->>>>>>> e5fc4fbf
         console.log('✅ Profile updated successfully', { rowsAffected: updateData?.length });
       }
 
